--- conflicted
+++ resolved
@@ -24,12 +24,7 @@
 format-xstate = []
 
 [dependencies]
-<<<<<<< HEAD
 blob-uuid = "0.5"
 error-chain = "0.12"
 lazy_static = "1.4"
-unique_id = "0.1"
-=======
-blob-uuid = "0.5.0"
-error-chain = "0.12.2"
->>>>>>> afbc4725
+unique_id = "0.1"